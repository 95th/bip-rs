--- conflicted
+++ resolved
@@ -1,18 +1,5 @@
 //! Torrent file parsing and validation.
 
-<<<<<<< HEAD
-use bencode::{BencodeView};
-use error::{TorrentResult};
-use util;
-/*
-pub mod extension;
-pub mod metainfo;
-*/
-mod parse;
-/*
-/// Different methods for discovering peers for the current torrent.
-#[derive(Debug)]
-=======
 //pub mod extension;
 pub mod metainfo;
 
@@ -31,7 +18,6 @@
 //----------------------------------------------------------------------------//
 
 /// Enumerates different methods of gathering peers.
->>>>>>> b22b7f79
 pub enum ContactType<'a> {
     /// Corresponds To A Torrent File With An "announce" Key.
     Tracker(MainTracker<'a>),
@@ -43,22 +29,10 @@
     None
 }
 
-<<<<<<< HEAD
-/// Represents a torrent file that *adheres* to the torrent file specification.
-/// 
-/// * Currently BEP-0005 makes a distinction between tracker and trackerless
-/// metainfo files. Because of it's widespread adoption and in an attempt to
-/// make this interface more cohesive, this extension has been incorporated
-/// in the form of a contact type.
-pub trait Torrent {
-    /// Templated for the type of Bencoded representation returned.
-    type BencodeType: BencodeView;
-=======
 /// Iterator over remote node contact information.
 pub struct Nodes<'a> {
     iter: Box<Iterator<Item=Node<'a>> + 'a>
 }
->>>>>>> b22b7f79
 
 impl<'a> Iterator for Nodes<'a> {
     type Item = Node<'a>;
@@ -90,13 +64,8 @@
     /// Iterator over each file within the torrent file.
     fn file_info<'a>(&'a self) -> FileInfo<'a>;
     
-<<<<<<< HEAD
-    ///// SHA-1 hash of the bencoded Info dictionary.
-    //fn info_hash(&self) -> &InfoHash;
-=======
     /// SHA-1 hash of the bencoded Info dictionary.
     fn info_hash(&self) -> InfoHash;
->>>>>>> b22b7f79
 }
 
 impl<'b, T> TorrentView for &'b T where T: TorrentView {
@@ -129,41 +98,15 @@
     }
 }
 
-<<<<<<< HEAD
-impl<'a> InfoView<'a> {
-    fn new<T>(root: &'a T) -> TorrentResult<InfoView<'a>>
-        where T: BencodeView {
-        let files = try!(parse::slice_files(root));
-        
-        let file_views = files.into_iter().map(|(len, sum, path)|
-            FileView{ length: len, path: path, checksum: sum }
-        ).collect();
-        
-        Ok(InfoView{ files: file_views, 
-            pieces: try!(parse::slice_pieces(root)),
-            piece_length: try!(parse::slice_piece_length(root))
-        })
-=======
 impl<'b, T> TorrentView for &'b mut T where T: TorrentView {
     fn contact<'a>(&'a self) -> ContactType<'a> {
         TorrentView::contact(*self)
->>>>>>> b22b7f79
     }
     
     fn comment(&self) -> Option<&str> {
         TorrentView::comment(*self)
     }
     
-<<<<<<< HEAD
-    /// SHA-1 hash for the specified piece.
-    ///
-    /// Returns None if index is out of bounds (>= self.num_pieces()).
-    pub fn piece_hash(&self, index: usize) -> Option<&[u8]> {
-        let start_index = index * util::SHA1_HASH_LEN;
-        let end_index = start_index + util::SHA1_HASH_LEN;
-        
-        if end_index >= self.pieces.len() {
-=======
     fn created_by(&self) -> Option<&str> {
         TorrentView::created_by(*self)
     }
@@ -224,7 +167,6 @@
     
     fn next(&mut self) -> Option<&'a [u8]> {
         if self.position >= self.pieces.len() {
->>>>>>> b22b7f79
             None
         } else {
             let curr_pos = self.position;
@@ -296,9 +238,6 @@
     pub fn path(self) -> FilePath<'a> {
         self.path_iter
     }
-<<<<<<< HEAD
-}*/
-=======
 }
 
 /// Iterator over each path element for a File.
@@ -319,5 +258,4 @@
 /// Create a new InfoHash.
 pub fn new_info_hash() -> InfoHash {
     [0u8; INFO_HASH_LEN]
-}
->>>>>>> b22b7f79
+}